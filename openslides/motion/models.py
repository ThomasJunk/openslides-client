#!/usr/bin/env python
# -*- coding: utf-8 -*-
"""
    openslides.motion.models
    ~~~~~~~~~~~~~~~~~~~~~~~~

    Models for the motion app.

    To use a motion object, you only have to import the Motion class. Any
    functionality can be reached from a motion object.

    :copyright: (c) 2011-2013 by the OpenSlides team, see AUTHORS.
    :license: GNU GPL, see LICENSE for more details.
"""

from datetime import datetime

from django.core.urlresolvers import reverse
from django.db import models
from django.db.models import Max
from django.dispatch import receiver
from django.utils import formats
from django.utils.translation import pgettext
from django.utils.translation import ugettext_lazy, ugettext_noop, ugettext as _

from openslides.utils.utils import _propper_unicode
from openslides.utils.person import PersonField
from openslides.config.models import config
from openslides.config.signals import default_config_value
from openslides.poll.models import (
    BaseOption, BasePoll, CountVotesCast, CountInvalid, BaseVote)
from openslides.participant.models import User
from openslides.projector.api import register_slidemodel
from openslides.projector.models import SlideMixin
from openslides.agenda.models import Item

from .exceptions import MotionError, WorkflowError


class Motion(SlideMixin, models.Model):
    """The Motion Class.

    This class is the main entry point to all other classes related to a motion.
    """

    prefix = 'motion'
    """Prefix for the slide system."""

    active_version = models.ForeignKey('MotionVersion', null=True,
                                       related_name="active_version")
    """Points to a specific version.

    Used be the permitted-version-system to deside witch version is the active
    Version. Could also be used to only choose a specific version as a default
    version. Like the Sighted versions on Wikipedia.
    """

    state = models.ForeignKey('State', null=True)  # TODO: Check whether null=True is necessary.
    """The related state object.

    This attribute is to get the current state of the motion.
    """

    identifier = models.CharField(max_length=255, null=True, blank=True,
                                  unique=True)
    """A string as human readable identifier for the motion."""

    # category = models.ForeignKey('Category', null=True, blank=True)
    # TODO: proposal
    #master = models.ForeignKey('self', null=True, blank=True)

    class Meta:
        permissions = (
            ('can_see_motion', ugettext_noop('Can see motions')),
            ('can_create_motion', ugettext_noop('Can create motions')),
            ('can_support_motion', ugettext_noop('Can support motions')),
            ('can_manage_motion', ugettext_noop('Can manage motions')),
        )
        # TODO: order per default by category and identifier
        # ordering = ('number',)

    def __unicode__(self):
        """Return a human readable name of this motion."""
        return self.get_title()

    # TODO: Use transaction
    def save(self, *args, **kwargs):
        """Save the motion.

        1. Set the state of a new motion to the default state.
        2. Save the motion object.
        3. Save the version data.
        4. Set the active version for the motion.

        A new version will be saved if motion.new_version was called
        between the creation of this object and the last call of motion.save()

            or

        If the motion has new version data (title, text, reason)

            and

        the config 'motion_create_new_version' is set to
        'ALWAYS_CREATE_NEW_VERSION'.
        """
        if not self.state:
            self.reset_state()

        super(Motion, self).save(*args, **kwargs)

        # Find out if the version data has changed
        for attr in ['title', 'text', 'reason']:
            if not self.versions.exists():
                new_data = True
                break
            if getattr(self, attr) != getattr(self.last_version, attr):
                new_data = True
                break
        else:
            new_data = False

        # TODO: Check everything here. The decision whether to create a new version has to be done in the view. Update docstings too.
        need_new_version = self.state.versioning
        if hasattr(self, '_new_version') or (new_data and need_new_version):
            version = self.new_version
            del self._new_version
            version.motion = self  # TODO: Test if this line is really neccessary.
        elif new_data and not need_new_version:
            version = self.last_version
        else:
            # We do not need to save the motion version.
            return

        # Save title, text and reason in the version object
        for attr in ['title', 'text', 'reason']:
            _attr = '_%s' % attr
            try:
                setattr(version, attr, getattr(self, _attr))
                delattr(self, _attr)
            except AttributeError:
                if self.versions.exists():
                    # If the _attr was not set, use the value from last_version
                    setattr(version, attr, getattr(self.last_version, attr))

        # Set version_number of the new Version (if neccessary) and save it into the DB
        if version.id is None:
            # TODO: auto increment the version_number in the Database
            version_number = self.versions.aggregate(Max('version_number'))['version_number__max'] or 0
            version.version_number = version_number + 1
        version.save()

        # Set the active version of this motion. This has to be done after the
        # version is saved to the database
        if not self.state.dont_set_new_version_active or self.active_version is None:
            self.active_version = version
            self.save()

    def get_absolute_url(self, link='detail'):
        """Return an URL for this version.

        The keyword argument 'link' can be 'detail', 'view', 'edit' or 'delete'.
        """
        if link == 'view' or link == 'detail':
            return reverse('motion_detail', args=[str(self.id)])
        if link == 'edit':
            return reverse('motion_edit', args=[str(self.id)])
        if link == 'delete':
            return reverse('motion_delete', args=[str(self.id)])

    def get_title(self):
        """Get the title of the motion.

        The titel is taken from motion.version.
        """
        try:
            return self._title
        except AttributeError:
            return self.version.title

    def set_title(self, title):
        """Set the titel of the motion.

        The titel will me saved into the version object, wenn motion.save() is
        called.
        """
        self._title = title

    title = property(get_title, set_title)
    """The title of the motion.

    Is saved in a MotionVersion object.
    """

    def get_text(self):
        """Get the text of the motion.

        Simular to get_title().
        """
        try:
            return self._text
        except AttributeError:
            return self.version.text

    def set_text(self, text):
        """ Set the text of the motion.

        Simular to set_title().
        """
        self._text = text

    text = property(get_text, set_text)
    """The text of a motin.

    Is saved in a MotionVersion object.
    """

    def get_reason(self):
        """Get the reason of the motion.

        Simular to get_title().
        """
        try:
            return self._reason
        except AttributeError:
            return self.version.reason

    def set_reason(self, reason):
        """Set the reason of the motion.

        Simular to set_title().
        """
        self._reason = reason

    reason = property(get_reason, set_reason)
    """The reason for the motion.

    Is saved in a MotionVersion object.
    """

    @property
    def new_version(self):
        """Return a version object, not saved in the database.

        On the first call, it creates a new version. On any later call, it
        use the existing new version.

        The new_version object will be deleted when it is saved into the db.
        """
        try:
            return self._new_version
        except AttributeError:
            self._new_version = MotionVersion(motion=self)
            return self._new_version

    def get_version(self):
        """Get the 'active' version object.

        This version will be used to get the data for this motion.
        """
        try:
            return self._version
        except AttributeError:
            return self.last_version

    def set_version(self, version):
        """Set the 'active' version object.

        The keyword argument 'version' can be a MotionVersion object or the
        version_number of a version object or None.

        If the argument is None, the newest version will be used.
        """
        if version is None:
            try:
                del self._version
            except AttributeError:
                pass
        else:
            if type(version) is int:
                version = self.versions.get(version_number=version)
            elif type(version) is not MotionVersion:
                raise ValueError('The argument \'version\' has to be int or '
                                 'MotionVersion, not %s' % type(version))
            # TODO: Test, that the version is one of this motion
            self._version = version

    version = property(get_version, set_version)
    """The active version of this motion."""

    @property
    def last_version(self):
        """Return the newest version of the motion."""
        # TODO: Fix the case, that the motion has no version
        try:
            return self.versions.order_by('-version_number')[0]
        except IndexError:
            return self.new_version

    @property
    def submitters(self):
        return sorted([object.person for object in self.submitter.all()],
                      key=lambda person: person.sort_name)

    def is_submitter(self, person):
        """Return True, if person is a submitter of this motion. Else: False."""
        self.submitter.filter(person=person).exists()

    @property
    def supporters(self):
        return sorted([object.person for object in self.supporter.all()],
                      key=lambda person: person.sort_name)

    def is_supporter(self, person):
        """Return True, if person is a supporter of this motion. Else: False."""
        return self.supporter.filter(person=person).exists()

    def support(self, person):
        """Add 'person' as a supporter of this motion."""
        if self.state.allow_support:
            if not self.is_supporter(person):
                MotionSupporter(motion=self, person=person).save()
        else:
            raise WorkflowError('You can not support a motion in state %s.' % self.state.name)

    def unsupport(self, person):
        """Remove 'person' as supporter from this motion."""
        if self.state.allow_support:
            self.supporter.filter(person=person).delete()
        else:
            raise WorkflowError('You can not unsupport a motion in state %s.' % self.state.name)

    def create_poll(self):
        """Create a new poll for this motion.

        Return the new poll object.
        """
        if self.state.allow_create_poll:
            # TODO: auto increment the poll_number in the database
            poll_number = self.polls.aggregate(Max('poll_number'))['poll_number__max'] or 0
            poll = MotionPoll.objects.create(motion=self, poll_number=poll_number + 1)
            poll.set_options()
            return poll
        else:
            raise WorkflowError('You can not create a poll in state %s.' % self.state.name)

    def reset_state(self):
        """Set the state to the default state. If the motion is new, it chooses the default workflow from config."""
        if self.state:
            self.state = self.state.workflow.first_state
        else:
            self.state = Workflow.objects.get(pk=config['motion_workflow']).first_state

    def slide(self):
        """Return the slide dict."""
        data = super(Motion, self).slide()
        data['motion'] = self
        data['title'] = self.title
        data['template'] = 'projector/Motion.html'
        return data

    def get_agenda_title(self):
        """Return a title for the Agenda."""
        return self.last_version.title  # TODO: nutze active_version

    ## def get_agenda_title_supplement(self):
        ## number = self.number or '<i>[%s]</i>' % ugettext('no number')
        ## return '(%s %s)' % (ugettext('motion'), number)

    def get_allowed_actions(self, person):
        """Return a dictonary with all allowed actions for a specific person.

        The dictonary contains the following actions.

        * edit
        * delete
        * create_poll
        * support
        * unsupport
        * change_state
        * reset_state
        """
        actions = {
            'edit': ((self.is_submitter(person) and
                      self.state.allow_submitter_edit) or
                     person.has_perm('motion.can_manage_motion')),

            'create_poll': (person.has_perm('motion.can_manage_motion') and
                            self.state.allow_create_poll),

            'support': (self.state.allow_support and
                        config['motion_min_supporters'] > 0 and
                        not self.is_submitter(person) and
                        not self.is_supporter(person)),

            'unsupport': (self.state.allow_support and
<<<<<<< HEAD
                        not self.is_submitter(person) and
                        self.is_supporter(person)),
=======
                          not self.is_submitter(person) and
                          self.is_supporter(person)),
>>>>>>> 73723feb

            'change_state': person.has_perm('motion.can_manage_motion'),

        }
        actions['delete'] = actions['edit']  # TODO: Only if the motion has no number
        actions['reset_state'] = actions['change_state']
        return actions

    def write_log(self, message, person=None):
        """Write a log message.

        Message should be in english and translatable.

        e.g.: motion.write_log(ugettext_noob('Message Text'))
        """
        MotionLog.objects.create(motion=self, message=message, person=person)

    def activate_version(self, version):
        """Set the active state of a version to True.

        'version' can be a version object, or the version_number of a version.
        """
        if type(version) is int:
            version = self.versions.get(version_number=version)
        self.active_version = version

        if version.rejected:
            version.rejected = False
            version.save()

    def reject_version(self, version):
        """Reject a version of this motion.

        'version' can be a version object, or the version_number of a version.
        """
        if type(version) is int:
            version = self.versions.get(version_number=version)

        if version.active:
            raise MotionError('The active version can not be rejected')

        version.rejected = True
        version.save()


class MotionVersion(models.Model):
    """
    A MotionVersion object saves some date of the motion."""

    motion = models.ForeignKey(Motion, related_name='versions')
    """The motion to which the version belongs."""

    version_number = models.PositiveIntegerField(default=1)
    """An id for this version in realation to a motion.

    Is unique for each motion.
    """

    title = models.CharField(max_length=255, verbose_name=ugettext_lazy("Title"))
    """The title of a motion."""

    text = models.TextField(verbose_name=_("Text"))
    """The text of a motion."""

    reason = models.TextField(null=True, blank=True, verbose_name=ugettext_lazy("Reason"))
    """The reason for a motion."""

    rejected = models.BooleanField(default=False)
    """Saves if the version is rejected."""

    creation_time = models.DateTimeField(auto_now=True)
    """Time when the version was saved."""

    #identifier = models.CharField(max_length=255, verbose_name=ugettext_lazy("Version identifier"))
    #note = models.TextField(null=True, blank=True)

    class Meta:
        unique_together = ("motion", "version_number")

    def __unicode__(self):
        """Return a string, representing this object."""
        counter = self.version_number or _('new')
        return "%s Version %s" % (self.motion, counter)  # TODO: Should this really be self.motion or the title of the specific version?

    def get_absolute_url(self, link='detail'):
        """Return the URL of this Version.

        The keyargument link can be 'view' or 'detail'.
        """
        if link == 'view' or link == 'detail':
            return reverse('motion_version_detail', args=[str(self.motion.id),
                                                          str(self.version_number)])

    @property
    def active(self):
        """Return True, if the version is the active version of a motion. Else: False."""
        return self.active_version.exists()


class MotionSubmitter(models.Model):
    """Save the submitter of a Motion."""

    motion = models.ForeignKey('Motion', related_name="submitter")
    """The motion to witch the object belongs."""

    person = PersonField()
    """The person, who is the submitter."""

    def __unicode__(self):
        """Return the name of the submitter as string."""
        return unicode(self.person)


class MotionSupporter(models.Model):
    """Save the submitter of a Motion."""

    motion = models.ForeignKey('Motion', related_name="supporter")
    """The motion to witch the object belongs."""

    person = PersonField()
    """The person, who is the supporter."""

    def __unicode__(self):
        """Return the name of the supporter as string."""
        return unicode(self.person)


## class Category(models.Model):
    ## name = models.CharField(max_length=255, verbose_name=ugettext_lazy("Category name"))
    ## prefix = models.CharField(max_length=32, verbose_name=ugettext_lazy("Category prefix"))

    ## def __unicode__(self):
        ## return self.name


## class Comment(models.Model):
    ## motion_version = models.ForeignKey(MotionVersion)
    ## text = models.TextField()
    ## author = PersonField()
    ## creation_time = models.DateTimeField(auto_now=True)


class MotionLog(models.Model):
    """Save a logmessage for a motion."""

    motion = models.ForeignKey(Motion, related_name='log_messages')
    """The motion to witch the object belongs."""

    message = models.CharField(max_length=255)  # TODO: arguments in message, not translatable
    """The log message.

    Should be in english.
    """

    person = PersonField(null=True)
    """A person object, who created the log message. Optional."""

    time = models.DateTimeField(auto_now=True)
    """The Time, when the loged action was performed."""

    class Meta:
        ordering = ['-time']

    def __unicode__(self):
        """Return a string, representing the log message."""
        time = formats.date_format(self.time, 'DATETIME_FORMAT')
        if self.person is None:
            return "%s %s" % (time, _(self.message))
        else:
            return "%s %s by %s" % (time, _(self.message), self.person)


class MotionVote(BaseVote):
    """Saves the votes for a MotionPoll.

    There should allways be three MotionVote objects for each poll,
    one for 'yes', 'no', and 'abstain'."""

    option = models.ForeignKey('MotionOption')
    """The option object, to witch the vote belongs."""


class MotionOption(BaseOption):
    """Links between the MotionPollClass and the MotionVoteClass.

    There should be one MotionOption object for each poll."""

    poll = models.ForeignKey('MotionPoll')
    """The poll object, to witch the object belongs."""

    vote_class = MotionVote
    """The VoteClass, to witch this Class links."""


class MotionPoll(CountInvalid, CountVotesCast, BasePoll):
    """The Class to saves the poll results for a motion poll."""

    motion = models.ForeignKey(Motion, related_name='polls')
    """The motion to witch the object belongs."""

    option_class = MotionOption
    """The option class, witch links between this object the the votes."""

    vote_values = [
        ugettext_noop('Yes'), ugettext_noop('No'), ugettext_noop('Abstain')]
    """The possible anwers for the poll. 'Yes, 'No' and 'Abstain'."""

    poll_number = models.PositiveIntegerField(default=1)
    """An id for this poll in realation to a motion.

    Is unique for each motion.
    """

    class Meta:
        unique_together = ("motion", "poll_number")

    def __unicode__(self):
        """Return a string, representing the poll."""
        return _('Ballot %d') % self.poll_number

    def get_absolute_url(self, link='edit'):
        """Return an URL for the poll.

        The keyargument 'link' can be 'edit' or 'delete'.
        """
        if link == 'edit':
            return reverse('motion_poll_edit', args=[str(self.motion.pk),
                                                     str(self.poll_number)])
        if link == 'delete':
            return reverse('motion_poll_delete', args=[str(self.motion.pk),
                                                       str(self.poll_number)])

    def set_options(self):
        """Create the option class for this poll."""
        #TODO: maybe it is possible with .create() to call this without poll=self
        #      or call this in save()
        self.get_option_class()(poll=self).save()

    def append_pollform_fields(self, fields):
        """Apend the fields for invalid and votecast to the ModelForm."""
        CountInvalid.append_pollform_fields(self, fields)
        CountVotesCast.append_pollform_fields(self, fields)


class State(models.Model):
    """Defines a state for a motion.

    Every state belongs to a workflow. All states of a workflow are linked together
    via 'next_states'. One of these states is the first state, but this
    is saved in the workflow table (one-to-one relation). In every state
    you can configure some handling of a motion. See the following fields
    for more information.
    """

    name = models.CharField(max_length=255)
    """A string representing the state."""

    action_word = models.CharField(max_length=255)
    """An alternative string to be used for a button to switch to this state."""

    workflow = models.ForeignKey('Workflow')
    """A many-to-one relation to a workflow."""

    next_states = models.ManyToManyField('self', symmetrical=False)
    """A many-to-many relation to all states, that can be choosen from this state."""

    icon = models.CharField(max_length=255)
    """A string representing the url to the icon-image."""

    allow_support = models.BooleanField(default=False)
    """If true, persons can support the motion in this state."""

    allow_create_poll = models.BooleanField(default=False)
    """If true, polls can be created in this state."""

    allow_submitter_edit = models.BooleanField(default=False)
    """If true, the submitter can edit the motion in this state."""

    versioning = models.BooleanField(default=False)
    """
    If true, editing the motion will create a new version by default.
    This behavior can be changed by the form and view, e. g. via the
    MotionDisableVersioningMixin.
    """

    dont_set_new_version_active = models.BooleanField(default=False)
    """If true, new versions are not automaticly set active."""

    def __unicode__(self):
        """Returns the name of the state."""
        return self.name

    def save(self, **kwargs):
        """Saves a state to the database.

        Used to check the integrity before saving.
        """
        self.check_next_states()
        super(State, self).save(**kwargs)

    def get_action_word(self):
        """Returns the alternative name of the state if it exists."""
        return self.action_word or self.name

    def check_next_states(self):
        """Checks whether all next states of a state belong to the correct workflow."""
        # No check if it is a new state which has not been saved yet.
        if not self.id:
            return
        for state in self.next_states.all():
            if not state.workflow == self.workflow:
                raise WorkflowError('%s can not be next state of %s because it does not belong to the same workflow.' % (state, self))


class Workflow(models.Model):
    """Defines a workflow for a motion."""

    name = models.CharField(max_length=255)
    """A string representing the workflow."""

    first_state = models.OneToOneField(State, related_name='+')
    """A one-to-one relation to a state, the starting point for the workflow."""

    def __unicode__(self):
        """Returns the name of the workflow."""
        return self.name

    def save(self, **kwargs):
        """Saves a workflow to the database.

        Used to check the integrity before saving.
        """
        self.check_first_state()
        super(Workflow, self).save(**kwargs)

    def check_first_state(self):
        """Checks whether the first_state itself belongs to the workflow."""
        if not self.first_state.workflow == self:
            raise WorkflowError('%s can not be first state of %s because it does not belong to it.' % (self.first_state, self))<|MERGE_RESOLUTION|>--- conflicted
+++ resolved
@@ -394,13 +394,8 @@
                         not self.is_supporter(person)),
 
             'unsupport': (self.state.allow_support and
-<<<<<<< HEAD
-                        not self.is_submitter(person) and
-                        self.is_supporter(person)),
-=======
                           not self.is_submitter(person) and
                           self.is_supporter(person)),
->>>>>>> 73723feb
 
             'change_state': person.has_perm('motion.can_manage_motion'),
 
