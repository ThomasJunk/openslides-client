{% extends "base.html" %}

{% load tags %}
{% load i18n %}
{% load staticfiles %}

{% block title %}{% trans "Motions" %} – {{ block.super }}{% endblock %}

{% block header %}
    <link href="{% static 'css/dataTables/dataTables.bootstrap.css' %}" type="text/css" rel="stylesheet">
{% endblock %}

{% block javascript %}
<<<<<<< HEAD
    <script src="{% static 'js/jquery/jquery.dataTables.min.js' %}" type="text/javascript"></script>
    <script src="{% static 'js/jquery/dataTables.bootstrap.js' %}" type="text/javascript"></script>
=======
    <script src="{% static 'javascript/jquery.dataTables.min.js' %}" type="text/javascript"></script>
    <script src="{% static 'javascript/naturalSort.js' %}" type="text/javascript"></script>
    <script src="{% static 'javascript/dataTables.bootstrap.js' %}" type="text/javascript"></script>
    <script type="text/javascript" charset="utf-8">
        $('#dataTable').dataTable( {
            "aoColumnDefs": [
                { "sType": "natural", "aTargets": [ 0 ] }
            ],
        });
    </script>
>>>>>>> 00a59df4
{% endblock %}

{% block content %}
    <h1>
        {% trans "Motions" %}
        <small class="pull-right">
        {% if perms.motion.can_create_motion %}
            {% if not 'motion_stop_submitting'|get_config or perms.motion.can_manage_motion %}
                <a href="{% url 'motion_new' %}" class="btn btn-mini btn-primary" rel="tooltip" data-original-title="{% trans 'New motion' %}"><i class="icon-plus icon-white"></i> {% trans 'New' %}</a>
            {% endif %}
        {% endif %}
        {% if perms.motion.can_manage_motion %}
            <a href="{% url 'motion_category_list' %}" class="btn btn-mini" rel="tooltip" data-original-title="{% trans 'Manage categories' %}"><i class="icon-th-large"></i> {% trans 'Categories' %}</a>
            <a href="{% url 'motion_csv_import' %}" class="btn btn-mini" rel="tooltip" data-original-title="{% trans 'Import motions' %}"><i class="icon-import"></i> {% trans 'Import' %}</a>
        {% endif %}
        <a href="{% url 'motion_list_pdf' %}" class="btn btn-mini" rel="tooltip" data-original-title="{% trans 'Print all motions as PDF' %}" target="_blank"><i class="icon-print"></i> PDF</a>
        </small>
    </h1>

    <table id="dataTable" class="table table-striped table-bordered">
    <thead>
        <tr>
            <th>{% trans "#" %}</th>
            <th>{% trans "Motion title" %}</th>
            <th class="optional">{% trans 'Category' %}</th>
            <th>{% trans "Status" %}</th>
            <th class="optional">{% trans "Submitter" %}</th>
            {% if 'motion_min_supporters'|get_config > 0 %}
                <th class="optional">{% trans "Supporters" %}</th>
            {% endif %}
            <th class="optional">{% trans "Last changes" %}</th>
            <th class="mini_width">{% trans "Actions" %}</th>
        </tr>
    </thead>
    {% for motion in motion_list %}
        <tr class="{% if motion.is_active_slide %}activeline{% endif %}">
            <td class="nobr">{{ motion.identifier|default:'' }}</td>
            <td><a href="{{ motion|absolute_url }}">{{ motion }}</a></td>
            <td class="optional">{% if motion.category %}{{ motion.category }}{% else %}–{% endif %}</td>
            <td><span class="label label-info">{% trans motion.state.name %}</span></td>
            <td class="optional">
                {% for submitter in motion.submitter.all %}
                    {{ submitter.person }}{% if not forloop.last %}, {% endif %}
                {% endfor %}
            </td>
            {% if 'motion_min_supporters'|get_config > 0 %}
                {% with supporters=motion.supporters|length %}
                    <td class="optional">
                    {% if supporters >= 'motion_min_supporters'|get_config %}
                        <a class="badge badge-success" rel="tooltip" data-original-title="{% trans 'Enough supporters' %}">{{ supporters }}</a>
                    {% endif %}
                    {% if supporters < 'motion_min_supporters'|get_config %}
                        <a class="badge badge-warning" rel="tooltip" data-original-title="{% trans 'Needs supporters' %}">{{ supporters }}</a>
                    {% endif %}
                    </td>
                {% endwith %}
            {% endif %}
            <td class="optional">{{ motion.get_last_version.creation_time }}
                {% if motion.get_last_version.version_number != motion.active_version.version_number %}
                    <a href="{{ motion.get_last_version|absolute_url }}" class="label label-warning" rel="tooltip" data-original-title="{% trans 'There is a newer (unauthorized) version.' %}">
                        <i class="icon-warning-sign icon-white"></i>
                    </a>
                {% endif %}</td>
            <td>
                <span style="width: 1px; white-space: nowrap;">
                {% if perms.core.can_manage_projector %}
                    <a href="{{ motion|absolute_url:'projector' }}" class="activate_link btn {% if motion.is_active_slide %}btn-primary{% endif %} btn-mini"
                        rel="tooltip" data-original-title="{% trans 'Show motion' %}">
                        <i class="icon-facetime-video {% if motion.is_active_slide %}icon-white{% endif %}"></i>
                    </a>
                {% endif %}
                {% if perms.motion.can_manage_motion %}
                    <a href="{{ motion|absolute_url:'update' }}" rel="tooltip" data-original-title="{% trans 'Edit' %}"
                        class="btn btn-mini"><i class="icon-pencil"></i>
                    </a>
                    <a href="{{ motion|absolute_url:'delete' }}" rel="tooltip" data-original-title="{% trans 'Delete' %}"
                        class="btn btn-mini"><i class="icon-remove"></i>
                    </a>
                {% endif %}
                <a href="{% url 'motion_detail_pdf' motion.id  %}" data-original-title="{% trans 'Print motion as PDF' %}"
                    class="btn btn-mini tooltip-left" target="_blank"><i class="icon-print"></i> PDF
                </a>
                </span>
            </td>
        </tr>
    {% endfor %}
    </table>
{% endblock %}<|MERGE_RESOLUTION|>--- conflicted
+++ resolved
@@ -11,13 +11,9 @@
 {% endblock %}
 
 {% block javascript %}
-<<<<<<< HEAD
     <script src="{% static 'js/jquery/jquery.dataTables.min.js' %}" type="text/javascript"></script>
+    <script src="{% static 'js/naturalSort.js' %}" type="text/javascript"></script>
     <script src="{% static 'js/jquery/dataTables.bootstrap.js' %}" type="text/javascript"></script>
-=======
-    <script src="{% static 'javascript/jquery.dataTables.min.js' %}" type="text/javascript"></script>
-    <script src="{% static 'javascript/naturalSort.js' %}" type="text/javascript"></script>
-    <script src="{% static 'javascript/dataTables.bootstrap.js' %}" type="text/javascript"></script>
     <script type="text/javascript" charset="utf-8">
         $('#dataTable').dataTable( {
             "aoColumnDefs": [
@@ -25,7 +21,6 @@
             ],
         });
     </script>
->>>>>>> 00a59df4
 {% endblock %}
 
 {% block content %}
@@ -91,7 +86,7 @@
                 {% endif %}</td>
             <td>
                 <span style="width: 1px; white-space: nowrap;">
-                {% if perms.core.can_manage_projector %}
+                {% if perms.projector.can_manage_projector %}
                     <a href="{{ motion|absolute_url:'projector' }}" class="activate_link btn {% if motion.is_active_slide %}btn-primary{% endif %} btn-mini"
                         rel="tooltip" data-original-title="{% trans 'Show motion' %}">
                         <i class="icon-facetime-video {% if motion.is_active_slide %}icon-white{% endif %}"></i>
