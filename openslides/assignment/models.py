--- conflicted
+++ resolved
@@ -207,18 +207,9 @@
     def get_agenda_title(self):
         return self.name
 
-<<<<<<< HEAD
     def get_agenda_title_supplement(self):
         return '(%s)' % _('Assignment')
 
-    def delete(self):
-        # Remove any Agenda-Item, which is related to this assignment.
-        for item in Item.objects.filter(related_sid=self.sid):
-            item.delete()
-        super(Assignment, self).delete()
-
-=======
->>>>>>> 2a9545b1
     def slide(self):
         """
         return the slide dict
