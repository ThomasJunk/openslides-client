# -*- coding: utf-8 -*-

from django.contrib import messages
from django.core.urlresolvers import reverse
from django.shortcuts import redirect
from django.utils.translation import ugettext as _
from django.utils.translation import ungettext
from reportlab.lib import colors
from reportlab.lib.units import cm
from reportlab.platypus import (PageBreak, Paragraph, SimpleDocTemplate, Spacer,
                                Table, TableStyle)

from openslides.agenda.views import CreateRelatedAgendaItemView as _CreateRelatedAgendaItemView
from openslides.config.api import config
from openslides.participant.models import Group, User
from openslides.poll.views import PollFormView
from openslides.utils.pdf import stylesheet
from openslides.utils.person import get_person
from openslides.utils.utils import html_strong
from openslides.utils.views import (CreateView, DeleteView, DetailView,
                                    ListView, PDFView, PermissionMixin,
                                    QuestionView, RedirectView,
                                    SingleObjectMixin, UpdateView, View)

from .forms import AssignmentForm, AssignmentRunForm
from .models import Assignment, AssignmentPoll


class AssignmentListView(ListView):
    """ListView for all Assignments"""
    permission_required = 'assignment.can_see_assignment'
    model = Assignment


class AssignmentDetail(DetailView):
    permission_required = 'assignment.can_see_assignment'
    model = Assignment
    form_class = AssignmentRunForm

    def get_context_data(self, *args, **kwargs):
        context = super(AssignmentDetail, self).get_context_data(*args, **kwargs)
        if self.request.method == 'POST':
            context['form'] = self.form_class(self.request.POST)
        else:
            context['form'] = self.form_class()
        polls = self.object.poll_set.all()
        if not self.request.user.has_perm('assignment.can_manage_assignment'):
            polls = self.object.poll_set.filter(published=True)
            vote_results = self.object.vote_results(only_published=True)
        else:
            polls = self.object.poll_set.all()
            vote_results = self.object.vote_results(only_published=False)

        blocked_candidates = [
            candidate.person for candidate in
            self.object.assignment_candidates.filter(blocked=True)]
        context['polls'] = polls
        context['vote_results'] = vote_results
        context['blocked_candidates'] = blocked_candidates
        context['user_is_candidate'] = self.object.is_candidate(self.request.user)
        return context

    def post(self, *args, **kwargs):
        self.object = self.get_object()
        if self.request.user.has_perm('assignment.can_nominate_other'):
            form = self.form_class(self.request.POST)
            if form.is_valid():
                user = form.cleaned_data['candidate']
                try:
                    self.object.run(user, self.request.user)
                except NameError, e:
                    messages.error(self.request, e)
                else:
                    messages.success(self.request, _(
                        "Candidate %s was nominated successfully.")
                        % html_strong(user))
        return super(AssignmentDetail, self).get(*args, **kwargs)


class AssignmentCreateView(CreateView):
    model = Assignment
    form_class = AssignmentForm
    permission_required = 'assignment.can_manage_assignment'


class AssignmentUpdateView(UpdateView):
    model = Assignment
    form_class = AssignmentForm
    permission_required = 'assignment.can_manage_assignment'


class AssignmentDeleteView(DeleteView):
    permission_required = 'assignment.can_manage_assignment'
    model = Assignment
    success_url_name = 'assignment_list'


class AssignmentSetStatusView(SingleObjectMixin, RedirectView):
    model = Assignment
    permission_required = 'assignment.can_manage_assignment'
    url_name = 'assignment_detail'

    def pre_redirect(self, *args, **kwargs):
        self.object = self.get_object()
        status = kwargs.get('status')
        if status is not None:
            try:
                self.object.set_status(status)
            except ValueError, e:
                messages.error(self.request, e)
            else:
                messages.success(
                    self.request,
                    _('Election status was set to: %s.') %
                    html_strong(self.object.get_status_display())
                )


class AssignmentRunView(SingleObjectMixin, PermissionMixin, View):
    model = Assignment
    permission_required = 'assignment.can_nominate_self'

    def get(self, *args, **kwargs):
        assignment = self.get_object()
        try:
            assignment.run(self.request.user, self.request.user)
        except NameError, e:
            messages.error(self.request, e)
        else:
            messages.success(
                self.request, _('You have set your candidature successfully.'))
        return redirect(reverse('assignment_detail', args=[assignment.pk]))


class AssignmentRunDeleteView(SingleObjectMixin, RedirectView):
    model = Assignment
    url_name = 'assignment_detail'

    def pre_redirect(self, *args, **kwargs):
        self.object = self.get_object()
        if self.object.status == 'sea' or self.request.user.has_perm(
                "assignment.can_manage_assignment"):
            try:
                self.object.delrun(self.request.user, blocked=True)
            except Exception, e:
                messages.error(self.request, e)
            else:
                messages.success(self.request, _(
                    'You have withdrawn your candidature successfully. '
                    'You can not be nominated by other participants anymore.'))
        else:
            messages.error(self.request, _('The candidate list is already closed.'))


class AssignmentRunOtherDeleteView(SingleObjectMixin, QuestionView):
    model = Assignment
    permission_required = 'assignment.can_manage_assignment'

    def get_question_message(self):
        self._get_person_information()
        if not self.is_blocked:
            question = _("Do you really want to withdraw %s from the election?") % html_strong(self.person)
        else:
            question = _("Do you really want to unblock %s for the election?") % html_strong(self.person)
        return question

    def on_clicked_yes(self):
        self._get_person_information()
        try:
            self.object.delrun(self.person, blocked=False)
        except Exception, e:
            self.error = e
        else:
            self.error = False

    def create_final_message(self):
        if self.error:
            messages.error(self.request, self.error)
        else:
            messages.success(self.request, self.get_final_message())

    def get_final_message(self):
        message = _("Candidate %s was withdrawn successfully.") % html_strong(self.person)
        if self.is_blocked:
            message = _("%s was unblocked successfully.") % html_strong(self.person)
        return message

    def _get_person_information(self):
        self.object = self.get_object()
        self.person = get_person(self.kwargs.get('user_id'))
        self.is_blocked = self.object.is_blocked(self.person)


class PollCreateView(SingleObjectMixin, RedirectView):
    model = Assignment
    permission_required = 'assignment.can_manage_assignment'
    url_name = 'assignment_detail'

    def pre_redirect(self, *args, **kwargs):
        self.object = self.get_object()
        self.object.gen_poll()
        messages.success(self.request, _("New ballot was successfully created."))


class PollUpdateView(PollFormView):
    poll_class = AssignmentPoll
    template_name = 'assignment/poll_view.html'

    def get_context_data(self, **kwargs):
        context = super(PollUpdateView, self).get_context_data(**kwargs)
        self.assignment = self.poll.get_assignment()
        context['assignment'] = self.assignment
        context['poll'] = self.poll
        context['polls'] = self.assignment.poll_set.all()
        context['ballotnumber'] = self.poll.get_ballot()
        return context

    def get_success_url(self):
        return_url = ''
        if 'apply' not in self.request.POST:
            return_url = reverse('assignment_detail', args=[self.poll.assignment.id])
        return return_url


class SetPublishStatusView(SingleObjectMixin, RedirectView):
    model = AssignmentPoll
    permission_required = 'assignment.can_manage_assignment'
    url_name = 'assignment_detail'
    allow_ajax = True

    def get_ajax_context(self, **kwargs):
        return {'published': self.object.published}

    def pre_redirect(self, *args, **kwargs):
        try:
            self.object = self.get_object()
        except self.model.DoesNotExist:
            messages.error(self.request, _('Ballot ID %d does not exist.') %
                           int(kwargs['poll_id']))
        else:
            if self.object.published:
                self.object.set_published(False)
            else:
                self.object.set_published(True)


class SetElectedView(SingleObjectMixin, RedirectView):
    model = Assignment
    permission_required = 'assignment.can_manage_assignment'
    url_name = 'assignment_detail'
    allow_ajax = True

    def pre_redirect(self, *args, **kwargs):
        self.object = self.get_object()
        self.person = get_person(kwargs['user_id'])
        self.elected = kwargs['elected']
        self.object.set_elected(self.person, self.elected)

    def get_ajax_context(self, **kwargs):
        if self.elected:
            link = reverse('assignment_user_not_elected',
                           args=[self.object.id, self.person.person_id])
            text = _('not elected')
        else:
            link = reverse('assignment_user_elected',
                           args=[self.object.id, self.person.person_id])
            text = _('elected')
        return {'elected': self.elected, 'link': link, 'text': text}


class AssignmentPollDeleteView(DeleteView):
    """
    Delete an assignment poll object.
    """
    permission_required = 'assignment.can_manage_assignment'
    model = AssignmentPoll

    def pre_redirect(self, request, *args, **kwargs):
        self.set_assignment()
        super(AssignmentPollDeleteView, self).pre_redirect(request, *args, **kwargs)

    def pre_post_redirect(self, request, *args, **kwargs):
        self.set_assignment()
        super(AssignmentPollDeleteView, self).pre_post_redirect(request, *args, **kwargs)

    def set_assignment(self):
        self.assignment = self.object.assignment

    def get_redirect_url(self, **kwargs):
        return reverse('assignment_detail', args=[self.assignment.id])

    def get_final_message(self):
        return _('Ballot was successfully deleted.')


class AssignmentPDF(PDFView):
    permission_required = 'assignment.can_see_assignment'
    top_space = 0

    def get_filename(self):
        try:
            assignment_id = self.kwargs['pk']
            assignment = Assignment.objects.get(id=assignment_id)
            filename = u'%s-%s' % (
                _("Assignment"),
                assignment.name.replace(' ', '_'))
        except:
            filename = _("Elections")
        return filename

    def append_to_pdf(self, story):
        try:
            assignment_id = self.kwargs['pk']
        except KeyError:
            assignment_id = None
        if assignment_id is None:  # print all assignments
            title = config["assignment_pdf_title"]
            story.append(Paragraph(title, stylesheet['Heading1']))
            preamble = config["assignment_pdf_preamble"]
            if preamble:
                story.append(Paragraph(
                    "%s" % preamble.replace('\r\n', '<br/>'),
                    stylesheet['Paragraph']))
            story.append(Spacer(0, 0.75 * cm))
            assignments = Assignment.objects.all()
            if not assignments:  # No assignments existing
                story.append(Paragraph(
                    _("No assignments available."), stylesheet['Heading3']))
            else:  # Print all assignments
                # List of assignments
                for assignment in assignments:
                    story.append(Paragraph(
                        assignment.name, stylesheet['Heading3']))
                # Assignment details (each assignment on single page)
                for assignment in assignments:
                    story.append(PageBreak())
                    # append the assignment to the story-object
                    self.get_assignment(assignment, story)
        else:  # print selected assignment
            assignment = Assignment.objects.get(id=assignment_id)
            # append the assignment to the story-object
            self.get_assignment(assignment, story)

    def get_assignment(self, assignment, story):
        # title
        story.append(Paragraph(
            _("Election: %s") % assignment.name, stylesheet['Heading1']))
        story.append(Spacer(0, 0.5 * cm))
        # posts
        cell1a = []
        cell1a.append(Paragraph(
            "<font name='Ubuntu-Bold'>%s:</font>" %
            _("Number of available posts"), stylesheet['Bold']))
        cell1b = []
        cell1b.append(Paragraph(str(assignment.posts), stylesheet['Paragraph']))
        # candidates
        cell2a = []
        cell2a.append(Paragraph(
            "<font name='Ubuntu-Bold'>%s:</font><seqreset"
            " id='counter'>" % _("Candidates"), stylesheet['Heading4']))
        cell2b = []
        for candidate in assignment.candidates:
            cell2b.append(Paragraph(
                "<seq id='counter'/>.&nbsp; %s" % candidate,
                stylesheet['Signaturefield']))
        if assignment.status == "sea":
            for x in range(0, 2 * assignment.posts):
                cell2b.append(
                    Paragraph(
                        "<seq id='counter'/>.&nbsp; "
                        "__________________________________________",
                        stylesheet['Signaturefield']))
        cell2b.append(Spacer(0, 0.2 * cm))

        # Vote results

        # Preparing
        vote_results = assignment.vote_results(only_published=True)
        polls = assignment.poll_set.filter(published=True)
        data_votes = []

        # Left side
        cell3a = []
        cell3a.append(Paragraph(
            "%s:" % (_("Vote results")), stylesheet['Heading4']))

        if polls.count() == 1:
            cell3a.append(Paragraph(
                "%s %s" % (polls.count(), _("ballot")), stylesheet['Normal']))
        elif polls.count() > 1:
            cell3a.append(Paragraph(
                "%s %s" % (polls.count(), _("ballots")), stylesheet['Normal']))

        # Add table head row
        headrow = []
        headrow.append(_("Candidates"))
        for poll in polls:
            headrow.append("%s." % poll.get_ballot())
        data_votes.append(headrow)

        # Add result rows
        elected_candidates = list(assignment.elected)
        for candidate, poll_list in vote_results.iteritems():
            row = []

            candidate_string = candidate.clean_name
            if candidate in elected_candidates:
                candidate_string = "* " + candidate_string
            if candidate.name_suffix:
                candidate_string += "\n(%s)" % candidate.name_suffix
            row.append(candidate_string)
            for vote in poll_list:
                if vote is None:
                    row.append('–')
                elif 'Yes' in vote and 'No' in vote and 'Abstain' in vote:
                    row.append(
                        _("Y: %(YES)s\nN: %(NO)s\nA: %(ABSTAIN)s")
                        % {'YES': vote['Yes'], 'NO': vote['No'],
                           'ABSTAIN': vote['Abstain']})
                elif 'Votes' in vote:
                    row.append(vote['Votes'])
                else:
                    pass
            data_votes.append(row)

        # Add votes invalid row
        footrow_one = []
        footrow_one.append(_("Invalid votes"))
        for poll in polls:
            footrow_one.append(poll.print_votesinvalid())
        data_votes.append(footrow_one)

        # Add votes cast row
        footrow_two = []
        footrow_two.append(_("Votes cast"))
        for poll in polls:
            footrow_two.append(poll.print_votescast())
        data_votes.append(footrow_two)

        table_votes = Table(data_votes)
        table_votes.setStyle(
            TableStyle([
                ('GRID', (0, 0), (-1, -1), 0.5, colors.grey),
                ('VALIGN', (0, 0), (-1, -1), 'TOP'),
                ('LINEABOVE', (0, 0), (-1, 0), 2, colors.black),
                ('LINEABOVE', (0, 1), (-1, 1), 1, colors.black),
                ('LINEBELOW', (0, -1), (-1, -1), 2, colors.black),
                ('ROWBACKGROUNDS', (0, 1), (-1, -1), (colors.white, (.9, .9, .9)))
            ])
        )

        # table
        data = []
        data.append([cell1a, cell1b])
        if polls:
            data.append([cell3a, table_votes])
            data.append(['', '* = ' + _('elected')])
        else:
            data.append([cell2a, cell2b])
        data.append([Spacer(0, 0.2 * cm), ''])
        t = Table(data)
        t._argW[0] = 4.5 * cm
        t._argW[1] = 11 * cm
        t.setStyle(TableStyle([
            ('BOX', (0, 0), (-1, -1), 1, colors.black),
            ('VALIGN', (0, 0), (-1, -1), 'TOP')]))
        story.append(t)
        story.append(Spacer(0, 1 * cm))

        # text
        story.append(
            Paragraph("%s" % assignment.description.replace('\r\n', '<br/>'),
                      stylesheet['Paragraph']))


class CreateRelatedAgendaItemView(_CreateRelatedAgendaItemView):
    """
    View to create and agenda item for an assignment.
    """
    model = Assignment


class AssignmentPollPDF(PDFView):
    permission_required = 'assignment.can_manage_assignment'
    top_space = 0

    def get(self, request, *args, **kwargs):
        self.poll = AssignmentPoll.objects.get(id=self.kwargs['poll_id'])
        return super(AssignmentPollPDF, self).get(request, *args, **kwargs)

    def get_filename(self):
        filename = u'%s-%s_%s' % (
            _("Election"), self.poll.assignment.name.replace(' ', '_'),
            self.poll.get_ballot())
        return filename

    def get_template(self, buffer):
        return SimpleDocTemplate(
            buffer, topMargin=-6, bottomMargin=-6, leftMargin=0, rightMargin=0,
            showBoundary=False)

    def build_document(self, pdf_document, story):
        pdf_document.build(story)

    def append_to_pdf(self, story):
<<<<<<< HEAD
        imgpath = os.path.join(settings.SITE_ROOT, 'core', 'static', 'img', 'circle.png')
        circle = "<img src='%s' width='15' height='15'/>&nbsp;&nbsp;" % imgpath
=======
        circle = "*"  # = Unicode Character 'HEAVY LARGE CIRCLE' (U+2B55)
>>>>>>> 7addd690
        cell = []
        cell.append(Spacer(0, 0.8 * cm))
        cell.append(Paragraph(
            _("Election") + ": " + self.poll.assignment.name,
            stylesheet['Ballot_title']))
        cell.append(Paragraph(
            self.poll.description or '',
            stylesheet['Ballot_subtitle']))
        options = self.poll.get_options()

        ballot_string = _("%d. ballot") % self.poll.get_ballot()
        candidate_string = ungettext(
            "%d candidate", "%d candidates", len(options)) % len(options)
        available_posts_string = ungettext(
            "%d available post", "%d available posts",
            self.poll.assignment.posts) % self.poll.assignment.posts
        cell.append(Paragraph(
            "%s, %s, %s" % (ballot_string, candidate_string, available_posts_string),
            stylesheet['Ballot_description']))
        cell.append(Spacer(0, 0.4 * cm))

        data = []
        # get ballot papers config values
        ballot_papers_selection = config["assignment_pdf_ballot_papers_selection"]
        ballot_papers_number = config["assignment_pdf_ballot_papers_number"]

        # set number of ballot papers
        if ballot_papers_selection == "NUMBER_OF_DELEGATES":
            try:
                if Group.objects.get(pk=3):
                    number = User.objects.filter(groups__pk=3).count()
            except Group.DoesNotExist:
                number = 0
        elif ballot_papers_selection == "NUMBER_OF_ALL_PARTICIPANTS":
            number = int(User.objects.count())
        else:  # ballot_papers_selection == "CUSTOM_NUMBER"
            number = int(ballot_papers_number)
        number = max(1, number)

        counter = 0
        cellcolumnA = []
        # Choose kind of ballot paper (YesNoAbstain or Yes)
        if self.poll.yesnoabstain:  # YesNoAbstain ballot: max 27 candidates
            for option in options:
                counter += 1
                candidate = option.candidate
                cell.append(Paragraph(
                    candidate.clean_name, stylesheet['Ballot_option_name_YNA']))
                if candidate.name_suffix:
                    cell.append(Paragraph(
                        "(%s)" % candidate.name_suffix,
                        stylesheet['Ballot_option_suffix_YNA']))
                else:
                    cell.append(Paragraph(
                        "&nbsp;", stylesheet['Ballot_option_suffix_YNA']))
                cell.append(Paragraph("<font name='circlefont' size='15'>%(circle)s</font> \
                    <font name='Ubuntu'>%(yes)s &nbsp;&nbsp;&nbsp;</font> \
                    <font name='circlefont' size='15'>%(circle)s</font> \
                    <font name='Ubuntu'>%(no)s &nbsp;&nbsp;&nbsp;</font> \
                    <font name='circlefont' size='15'>%(circle)s</font> \
                    <font name='Ubuntu'>%(abstain)s</font>" %
                            {'circle': circle,
                             'yes': _("Yes"),
                             'no': _("No"),
                             'abstain': _("Abstention")},
                            stylesheet['Ballot_option_circle_YNA']))
                if counter == 13:
                    cellcolumnA = cell
                    cell = []
                    cell.append(Spacer(0, 1.3 * cm))

            # print ballot papers
            for user in xrange(number / 2):
                if len(options) > 13:
                    data.append([cellcolumnA, cell])
                else:
                    data.append([cell, cell])
            rest = number % 2
            if rest:
                data.append([cell, ''])
            if len(options) <= 2:
                t = Table(data, 10.5 * cm, 7.42 * cm)
            elif len(options) <= 5:
                t = Table(data, 10.5 * cm, 14.84 * cm)
            else:
                t = Table(data, 10.5 * cm, 29.7 * cm)
        else:  # Yes ballot: max 46 candidates
            for option in options:
                counter += 1
                candidate = option.candidate
                cell.append(Paragraph("<font name='circlefont' size='15'>%s</font> \
                            <font name='Ubuntu'>%s</font>" %
                            (circle, candidate.clean_name), stylesheet['Ballot_option_name']))
                if candidate.name_suffix:
                    cell.append(Paragraph(
                        "(%s)" % candidate.name_suffix,
                        stylesheet['Ballot_option_suffix']))
                else:
                    cell.append(Paragraph(
                        "&nbsp;", stylesheet['Ballot_option_suffix']))
                if counter == 22:
                    cellcolumnA = cell
                    cell = []
                    cell.append(Spacer(0, 0.75 * cm))

            # print ballot papers
            for user in xrange(number / 2):
                if len(options) > 22:
                    data.append([cellcolumnA, cell])
                else:
                    data.append([cell, cell])
            rest = number % 2
            if rest:
                data.append([cell, ''])
            if len(options) <= 4:
                t = Table(data, 10.5 * cm, 7.42 * cm)
            elif len(options) <= 8:
                t = Table(data, 10.5 * cm, 14.84 * cm)
            else:
                t = Table(data, 10.5 * cm, 29.7 * cm)

        t.setStyle(TableStyle([
            ('GRID', (0, 0), (-1, -1), 0.25, colors.grey),
            ('VALIGN', (0, 0), (-1, -1), 'TOP')]))
        story.append(t)<|MERGE_RESOLUTION|>--- conflicted
+++ resolved
@@ -503,12 +503,7 @@
         pdf_document.build(story)
 
     def append_to_pdf(self, story):
-<<<<<<< HEAD
-        imgpath = os.path.join(settings.SITE_ROOT, 'core', 'static', 'img', 'circle.png')
-        circle = "<img src='%s' width='15' height='15'/>&nbsp;&nbsp;" % imgpath
-=======
         circle = "*"  # = Unicode Character 'HEAVY LARGE CIRCLE' (U+2B55)
->>>>>>> 7addd690
         cell = []
         cell.append(Spacer(0, 0.8 * cm))
         cell.append(Paragraph(
