--- conflicted
+++ resolved
@@ -194,13 +194,9 @@
     <tr>
         <td>{%trans 'Invalid votes' %}</td>
         {% for p in polls %}
-<<<<<<< HEAD
-            <td style="white-space:nowrap;"><img src="/static/images/icons/voting-invalid.png" title="{% trans 'Invalid' %}"> {{ p.votesinvalidf }}</td>
-=======
             {% if p.published and not perms.assignment.can_manage_assignment or perms.assignment.can_manage_assignment %}
             <td style="white-space:nowrap;"><img src="/static/images/icons/voting-invalid.png" title="{% trans 'Invalid' %}"> {{ p.votesinvalid }}</td>
             {% endif %}
->>>>>>> 9de5e25a
         {% endfor %}
         {% if assignment.profile.exists and perms.assignment.can_manage_assignment and assignment.status == "vot" %}
             <td></td>
@@ -209,13 +205,9 @@
     <tr class="total">
         <td><b>{%trans 'Votes cast' %}</b></td>
         {% for p in polls %}
-<<<<<<< HEAD
-            <td style="white-space:nowrap;"><img src="/static/images/icons/voting-total.png" title="{% trans 'Votes cast' %}"> <b>{{ p.votescastf }}</b></td>
-=======
             {% if p.published and not perms.assignment.can_manage_assignment or perms.assignment.can_manage_assignment %}
             <td style="white-space:nowrap;"><img src="/static/images/icons/voting-total.png" title="{% trans 'Votes cast' %}"> <b>{{ p.votescast }}</b></td>
             {% endif %}
->>>>>>> 9de5e25a
         {% endfor %}
         {% if assignment.profile.exists and perms.assignment.can_manage_assignment and assignment.status == "vot" %}
             <td></td>
