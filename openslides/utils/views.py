import json
from io import BytesIO

from django.conf import settings
from django.contrib import messages
from django.contrib.auth.decorators import login_required
from django.core.context_processors import csrf
from django.core.exceptions import ImproperlyConfigured, PermissionDenied
from django.core.urlresolvers import reverse
from django.http import (HttpResponse, HttpResponseRedirect)
from django.utils.decorators import method_decorator
from django.utils.translation import ugettext as _, ugettext_lazy
from django.views import generic as django_views
from reportlab.lib.units import cm
from reportlab.platypus import SimpleDocTemplate, Spacer

from .exceptions import OpenSlidesError
from .forms import CSVImportForm
from .pdf import firstPage, laterPages
from .signals import template_manipulation
from .utils import html_strong

View = django_views.View


class LoginMixin(object):
    """
    Mixin for Views, that only can be viseted from users how are logedin.
    """

    @method_decorator(login_required)
    def dispatch(self, request, *args, **kwargs):
        """
        Check if the user is loged in.
        """
        return super(LoginMixin, self).dispatch(request, *args, **kwargs)


class PermissionMixin(object):
    """
    Mixin for views, that only can be visited from users with special
    permissions.

    Set the attribute 'required_permission' to the required permission
    string or override the method 'check_permission'.
    """
    required_permission = None

    def check_permission(self, request, *args, **kwargs):
        """
        Checks if the user has the required permission.
        """
        if self.required_permission is None:
            return True
        else:
            return request.user.has_perm(self.required_permission)

    def dispatch(self, request, *args, **kwargs):
        """
        Check if the user has the permission.

        If the user is not logged in, redirect the user to the login page.
        """
        if not self.check_permission(request, *args, **kwargs):
            if not request.user.is_authenticated():
                path = request.get_full_path()
                return HttpResponseRedirect(
                    "%s?next=%s" % (settings.LOGIN_URL, path))
            else:
                raise PermissionDenied
        return super(PermissionMixin, self).dispatch(request, *args, **kwargs)


class AjaxMixin(object):
    """
    Mixin to response to an ajax request with an json object.
    """

    def get_ajax_context(self, **kwargs):
        """
        Returns a dictonary with the context for the ajax response.
        """
        return kwargs

    def ajax_get(self, request, *args, **kwargs):
        """
        Returns the HttpResponse.
        """
        return HttpResponse(json.dumps(self.get_ajax_context()))


class ExtraContextMixin(object):
    """
    Mixin to send the signal 'template_manipulation' to add extra content to the
    context of the view.

    For example this is used to add the main menu of openslides.
    """

    def get_context_data(self, **kwargs):
        """
        Sends the signal.
        """
        context = super(ExtraContextMixin, self).get_context_data(**kwargs)
        template_manipulation.send(
            sender=self.__class__, request=self.request, context=context)
        return context


class UrlMixin(object):
    url_name_args = None

    def get_url(self, url_name=None, url=None, args=None, use_absolute_url_link=None):
        """
        Returns an url.

        Tries
        1. to use the reverse for the attribute 'url_name',
        2. to use the attribute 'url' or
        3. to use self.object.get_absolute_url().

        Uses the attribute 'use_absolute_url_link' as argument for
        get_absolute_url in the third step. If the attribute is 'None' then
        the default value of get_absolute_url is used.

        Raises ImproperlyConfigured if no url can be found.
        """
        if url_name:
            value = reverse(url_name, args=args or [])
        elif url:
            value = url
        else:
            try:
                if use_absolute_url_link is None:
                    value = self.object.get_absolute_url()
                else:
                    value = self.object.get_absolute_url(use_absolute_url_link)
            except AttributeError:
                raise ImproperlyConfigured(
                    'No url to redirect to. See openslides.utils.views.UrlMixin '
                    'for more details.')
        return value

    def get_url_name_args(self):
        """
        Returns the arguments for the url name.

        Default is an empty list or [self.object.pk] if this exist.
        """
        if self.url_name_args is not None:
            value = self.url_name_args
        else:
            try:
                pk = self.object.pk
            except AttributeError:
                value = []
            else:
                if pk:
                    value = [pk]
                else:
                    value = []
        return value


class SingleObjectMixin(django_views.detail.SingleObjectMixin):
    """
    Mixin for single objects from the database.
    """

    def dispatch(self, *args, **kwargs):
        if not hasattr(self, 'object'):
            # Save the object not only in the cache but in the public
            # attribute self.object because Django expects this later.
            # Because get_object() has an internal cache this line is not a
            # performance problem.
            self.object = self.get_object()
        return super(SingleObjectMixin, self).dispatch(*args, **kwargs)

    def get_object(self, *args, **kwargs):
        """
        Returns the single object from database or cache.
        """
        try:
            obj = self._object
        except AttributeError:
            obj = super(SingleObjectMixin, self).get_object(*args, **kwargs)
            self._object = obj
        return obj


class FormMixin(UrlMixin):
    """
    Mixin for views with forms.
    """

    use_apply = True
    success_url_name = None
    success_url = None
    success_message = None
    apply_url_name = None
    apply_url = None
    error_message = ugettext_lazy('Please check the form for errors.')

    def get_apply_url(self):
        """
        Returns the url when the user clicks on 'apply'.
        """
        return self.get_url(self.apply_url_name, self.apply_url,
                            args=self.get_url_name_args(),
                            use_absolute_url_link='update')

    def get_success_url(self):
        """
        Returns the url when the user submits a form.

        Redirects to get_apply_url if self.use_apply is True
        """
        if self.use_apply and 'apply' in self.request.POST:
            value = self.get_apply_url()
        else:
            value = self.get_url(self.success_url_name, self.success_url,
                                 args=self.get_url_name_args())
        return value

    def form_valid(self, form):
        value = super(FormMixin, self).form_valid(form)
        messages.success(self.request, self.get_success_message())
        return value

    def form_invalid(self, form):
        value = super(FormMixin, self).form_invalid(form)
        messages.error(self.request, self.get_error_message())
        return value

    def get_success_message(self):
        return self.success_message

    def get_error_message(self):
        return self.error_message


class ModelFormMixin(FormMixin):
    """
    Mixin for FormViews.
    """

    def form_valid(self, form):
        """
        Called if the form is valid.

        1. saves the form into the model,
        2. calls 'self.manipulate_object,
        3. saves the object in the database,
        4. calls self.post_save.
        """
        self.object = form.save(commit=False)
        self.manipulate_object(form)
        self.object.save()
        self.post_save(form)
        messages.success(self.request, self.get_success_message())
        return HttpResponseRedirect(self.get_success_url())

    def manipulate_object(self, form):
        """
        Called before the object is saved into the database.
        """
        pass

    def post_save(self, form):
        """
        Called after the object is saved into the database.
        """
        form.save_m2m()


class TemplateView(PermissionMixin, ExtraContextMixin, django_views.TemplateView):
    """
    View to return with an template.
    """
    pass


class ListView(PermissionMixin, ExtraContextMixin, django_views.ListView):
    """
    View to show a list of model objects.
    """
    pass


class AjaxView(PermissionMixin, AjaxMixin, View):
    """
    View for ajax requests.
    """
    def get(self, request, *args, **kwargs):
        return self.ajax_get(request, *args, **kwargs)


class RedirectView(PermissionMixin, AjaxMixin, UrlMixin, django_views.RedirectView):
    """
    View to redirect to another url.

    The initial value of url_name_args is None, but the default given by
    the used get_url_name_args method is [self.object.pk] if it exist, else
    an empty list. Set url_name_args to an empty list, if you use an url
    name which does not need any arguments.
    """
    permanent = False
    allow_ajax = False
    url_name = None

    def pre_redirect(self, request, *args, **kwargs):
        """
        Called before the redirect.
        """
        # TODO: Also call this method on post-request.
        #       Add pre_get_redirect for get requests.
        pass

    def pre_post_redirect(self, request, *args, **kwargs):
        """
        Called before the redirect, if it is a post request.
        """
        pass

    def get(self, request, *args, **kwargs):
        if request.method == 'GET':
            self.pre_redirect(request, *args, **kwargs)
        elif request.method == 'POST':
            self.pre_post_redirect(request, *args, **kwargs)

        if request.is_ajax() and self.allow_ajax:
            return self.ajax_get(request, *args, **kwargs)
        return super(RedirectView, self).get(request, *args, **kwargs)

    def get_redirect_url(self, **kwargs):
        """
        Returns the url to which the redirect should go.
        """
        return self.get_url(self.url_name, self.url,
                            args=self.get_url_name_args())


class QuestionView(RedirectView):
    """
    Mixin for questions to the requesting user.

    The BaseView has to be a RedirectView.
    """

    question_message = ugettext_lazy('Are you sure?')
    final_message = ugettext_lazy('Thank you for your answer.')
    answer_options = [('yes', ugettext_lazy("Yes")), ('no', ugettext_lazy("No"))]
    question_url_name = None
    question_url = None

    def get_redirect_url(self, **kwargs):
        """
        Returns the url to which the view should redirect.
        """
        if self.request.method == 'GET':
            url = self.get_url(self.question_url_name, self.question_url,
                               args=self.get_url_name_args())
        else:
            url = super(QuestionView, self).get_redirect_url()
        return url

    def pre_redirect(self, request, *args, **kwargs):
        """
        Prints the question in a GET request.
        """
        self.confirm_form()

    def get_question_message(self):
        """
        Returns the question.
        """
        return str(self.question_message)

    def get_answer_options(self):
        """
        Returns the possible answers.

        This is a list of tubles. The first element of the tuble is the key,
        the second element is shown to the user.
        """
        return self.answer_options

    def confirm_form(self):
        """
        Returns the form to show in the message.
        """
        option_fields = "\n".join([
            '<button type="submit" class="btn btn-mini" name="%s">%s</button>'
            % (option[0], str(option[1]))
            for option in self.get_answer_options()])
        messages.warning(
            self.request,
            '%(message)s<form action="%(url)s" method="post">'
            '<input type="hidden" value="%(csrf)s" name="csrfmiddlewaretoken">'
            '%(option_fields)s</form>' % {
                'message': self.get_question_message(),
                'url': self.request.path,
                'csrf': csrf(self.request)['csrf_token'],
                'option_fields': option_fields})

    def pre_post_redirect(self, request, *args, **kwargs):
        """
        Calls the method for the answer the user clicked.

        The method name is on_clicked_ANSWER where ANSWER is the key from
        the clicked answer. See get_answer_options. Prints an error
        message, if no valid answer was given. If this method is not
        defined, nothing happens, else it is called and the success message
        is printed to the user.
        """
        try:
            answer = self.get_answer()
        except OpenSlidesError as error:
            messages.error(self.request, error)
        else:
            method_name = 'on_clicked_%s' % answer
            method = getattr(self, method_name, None)
            if method is None:
                pass
            else:
                method()
                self.create_final_message()

    def get_answer(self):
        """
        Returns the key of the clicked answer.

        Raises OpenSlidesError if the answer is not one of get_answer_options.
        """
        for option_key, option_name in self.get_answer_options():
            if option_key in self.request.POST:
                answer = option_key
                break
        else:
            raise OpenSlidesError(ugettext_lazy('You did not send a valid answer.'))
        return answer

    def get_final_message(self):
        """
        Returns the message to show after the action.

        Uses the attribute 'final_messsage' as default
        """
        return self.final_message

    def create_final_message(self):
        """
        Creates a message.
        """
        messages.success(self.request, self.get_final_message())


class FormView(PermissionMixin, ExtraContextMixin, FormMixin,
               django_views.FormView):
    """
    View for forms.
    """
    pass


<<<<<<< HEAD
class UpdateView(PermissionMixin, ExtraContextMixin, ModelFormMixin,
                 django_views.UpdateView):
=======
class UpdateView(PermissionMixin, ExtraContextMixin,
                 ModelFormMixin, SingleObjectMixin, django_views.UpdateView):
>>>>>>> a93e5aa7
    """
    View to update an model object.
    """

    def get_success_message(self):
        if self.success_message is None:
            message = _('%s was successfully modified.') % html_strong(self.get_object())
        else:
            message = self.success_message
        return message


class CreateView(PermissionMixin, ExtraContextMixin,
                 ModelFormMixin, django_views.CreateView):
    """
    View to create a model object.

    Note: This class has a django method get_object() which is different form
          the method in openslides.utils.views.SingleObjectMixin. The result
          is not cached.
    """

    def get_success_message(self):
        if self.success_message is None:
            message = _('%s was successfully created.') % html_strong(self.object)
        else:
            message = self.success_message
        return message


class DeleteView(SingleObjectMixin, QuestionView):
    """
    View to delete an model object.
    """
    success_url = None
    success_url_name = None

<<<<<<< HEAD
    def get(self, request, *args, **kwargs):
        self.object = self.get_object()
        return super().get(request, *args, **kwargs)

=======
>>>>>>> a93e5aa7
    def get_redirect_url(self, **kwargs):
        """
        Returns the url on which the delete dialog is shown and the url after
        the deleting.

        On GET-requests and on aborted or failed POST-requests, redirects to the detail
        view as default. The attributes question_url_name or question_url can
        define other urls.
        """
        if self.request.method == 'POST':
            try:
                answer = self.get_answer()
            except OpenSlidesError:
                answer = 'no'
            if answer == 'no':
                url = self.get_url(self.question_url_name, self.question_url,
                                   args=self.get_url_name_args())
            else:
                url = self.get_url(self.success_url_name, self.success_url,
                                   args=self.get_url_name_args())
        else:
            url = self.get_url(self.question_url_name, self.question_url,
                               args=self.get_url_name_args())
        return url

    def get_question_message(self):
        """
        Returns the question for the delete dialog.
        """
        return _('Do you really want to delete %s?') % html_strong(self.get_object())

    def on_clicked_yes(self):
        """
        Deletes the object.
        """
        self.get_object().delete()

    def get_final_message(self):
        """
        Prints the success message to the user.
        """
        return _('%s was successfully deleted.') % html_strong(self.get_object())


class DetailView(PermissionMixin, ExtraContextMixin, SingleObjectMixin, django_views.DetailView):
    """
    View to show an model object.
    """
    pass


class PDFView(PermissionMixin, View):
    """
    View to generate an PDF.
    """

    filename = ugettext_lazy('undefined-filename')
    top_space = 3
    document_title = None

    def get_top_space(self):
        return self.top_space

    def get_document_title(self):
        if self.document_title:
            return str(self.document_title)
        else:
            return ''

    def get_filename(self):
        return self.filename

    def get_template(self, buffer):
        return SimpleDocTemplate(buffer)

    def build_document(self, pdf_document, story):
        pdf_document.build(
            story, onFirstPage=firstPage, onLaterPages=laterPages)

    def render_to_response(self, filename):
        response = HttpResponse(content_type='application/pdf')
        filename = 'filename=%s.pdf;' % self.get_filename()
        response['Content-Disposition'] = filename.encode('utf-8')

        buffer = BytesIO()
        pdf_document = self.get_template(buffer)
        pdf_document.title = self.get_document_title()
        story = [Spacer(1, self.get_top_space() * cm)]

        self.append_to_pdf(story)

        self.build_document(pdf_document, story)

        pdf = buffer.getvalue()
        buffer.close()
        response.write(pdf)
        return response

    def get(self, request, *args, **kwargs):
        return self.render_to_response(self.get_filename())


class CSVImportView(FormView):
    """
    View for a csv import of some data.

    The attribute import_function might to be a staticmethod.
    """
    form_class = CSVImportForm
    import_function = None

    def get_import_function(self):
        """
        Override this to return a specific function to import data from
        a given csv file using some extra kwargs. This function has to
        return a three-tuple of strings which are the messages for the
        user.

        Example function:

        def my_import(csvfile, **kwargs):
            # Parse file and import data
            return success_message, warning_message, error_message
        """
        if self.import_function is None:
            raise NotImplementedError('A CSVImportView must provide an import_function '
                                      'attribute or override a get_import_function method.')
        return self.import_function

    def form_valid(self, form):
        success, warning, error = self.get_import_function()(**form.cleaned_data)
        messages.success(self.request, success)
        messages.warning(self.request, warning)
        messages.error(self.request, error)
        return super(CSVImportView, self).form_valid(form)<|MERGE_RESOLUTION|>--- conflicted
+++ resolved
@@ -174,7 +174,7 @@
             # Because get_object() has an internal cache this line is not a
             # performance problem.
             self.object = self.get_object()
-        return super(SingleObjectMixin, self).dispatch(*args, **kwargs)
+        return super().dispatch(*args, **kwargs)
 
     def get_object(self, *args, **kwargs):
         """
@@ -183,7 +183,7 @@
         try:
             obj = self._object
         except AttributeError:
-            obj = super(SingleObjectMixin, self).get_object(*args, **kwargs)
+            obj = super().get_object(*args, **kwargs)
             self._object = obj
         return obj
 
@@ -463,13 +463,8 @@
     pass
 
 
-<<<<<<< HEAD
-class UpdateView(PermissionMixin, ExtraContextMixin, ModelFormMixin,
-                 django_views.UpdateView):
-=======
 class UpdateView(PermissionMixin, ExtraContextMixin,
                  ModelFormMixin, SingleObjectMixin, django_views.UpdateView):
->>>>>>> a93e5aa7
     """
     View to update an model object.
     """
@@ -507,13 +502,6 @@
     success_url = None
     success_url_name = None
 
-<<<<<<< HEAD
-    def get(self, request, *args, **kwargs):
-        self.object = self.get_object()
-        return super().get(request, *args, **kwargs)
-
-=======
->>>>>>> a93e5aa7
     def get_redirect_url(self, **kwargs):
         """
         Returns the url on which the delete dialog is shown and the url after
