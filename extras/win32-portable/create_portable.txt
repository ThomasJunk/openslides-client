How to create a new portable Windows distribution of OpenSlides:
----------------------------------------------------------------

1. Install Python 2.7.x and Setuptools
   Follow the instructions in the README, section III (Windows installation), step 1.


2. Install all required python packages (see requirements_production.txt):

<<<<<<< HEAD
       easy_install -Z django django-mptt beautifulsoup4 bleach jsonfield pillow reportlab setuptools sockjs_tornado tornado django-haystack whoosh
=======
       easy_install -Z django django-mptt beautifulsoup4 bleach natsort pillow reportlab sockjs_tornado tornado django-haystack whoosh
>>>>>>> 00a59df4


3. Install pywin32 from binary installer:
   http://sourceforge.net/projects/pywin32/files/pywin32/Build%20218/pywin32-218.win32-py2.7.exe/download

   Pywin32 is used to update the version resource of the prebuild openslides.exe.
   It is not strictly required but at least for published releases it is highly advisable.


4. Install wxPython from binary installer:
   http://downloads.sourceforge.net/wxpython/wxPython2.8-win32-unicode-2.8.12.1-py27.exe

   WxPython is required to build the OpenSlides GUI frontend.


5. Run in the main directory of the OpenSlides checkout:

       python extras\win32-portable\prepare_portable.py


=> The portable OpenSlides distribution is created as a zip archive in
   the 'dist' directory of OpenSlides checkout.


NOTE: Creating the portable Windows distribution of OpenSlides is not possible
if Python is installed in 64-bit(!) version.
<|MERGE_RESOLUTION|>--- conflicted
+++ resolved
@@ -1,40 +1,36 @@
-How to create a new portable Windows distribution of OpenSlides:
-----------------------------------------------------------------
-
-1. Install Python 2.7.x and Setuptools
-   Follow the instructions in the README, section III (Windows installation), step 1.
-
-
-2. Install all required python packages (see requirements_production.txt):
-
-<<<<<<< HEAD
-       easy_install -Z django django-mptt beautifulsoup4 bleach jsonfield pillow reportlab setuptools sockjs_tornado tornado django-haystack whoosh
-=======
-       easy_install -Z django django-mptt beautifulsoup4 bleach natsort pillow reportlab sockjs_tornado tornado django-haystack whoosh
->>>>>>> 00a59df4
-
-
-3. Install pywin32 from binary installer:
-   http://sourceforge.net/projects/pywin32/files/pywin32/Build%20218/pywin32-218.win32-py2.7.exe/download
-
-   Pywin32 is used to update the version resource of the prebuild openslides.exe.
-   It is not strictly required but at least for published releases it is highly advisable.
-
-
-4. Install wxPython from binary installer:
-   http://downloads.sourceforge.net/wxpython/wxPython2.8-win32-unicode-2.8.12.1-py27.exe
-
-   WxPython is required to build the OpenSlides GUI frontend.
-
-
-5. Run in the main directory of the OpenSlides checkout:
-
-       python extras\win32-portable\prepare_portable.py
-
-
-=> The portable OpenSlides distribution is created as a zip archive in
-   the 'dist' directory of OpenSlides checkout.
-
-
-NOTE: Creating the portable Windows distribution of OpenSlides is not possible
-if Python is installed in 64-bit(!) version.
+How to create a new portable Windows distribution of OpenSlides:
+----------------------------------------------------------------
+
+1. Install Python 2.7.x and Setuptools
+   Follow the instructions in the README, section III (Windows installation), step 1.
+
+
+2. Install all required python packages (see requirements_production.txt):
+
+       easy_install -Z django django-mptt beautifulsoup4 bleach jsonfield natsort pillow reportlab setuptools sockjs_tornado tornado django-haystack whoosh
+
+
+3. Install pywin32 from binary installer:
+   http://sourceforge.net/projects/pywin32/files/pywin32/Build%20218/pywin32-218.win32-py2.7.exe/download
+
+   Pywin32 is used to update the version resource of the prebuild openslides.exe.
+   It is not strictly required but at least for published releases it is highly advisable.
+
+
+4. Install wxPython from binary installer:
+   http://downloads.sourceforge.net/wxpython/wxPython2.8-win32-unicode-2.8.12.1-py27.exe
+
+   WxPython is required to build the OpenSlides GUI frontend.
+
+
+5. Run in the main directory of the OpenSlides checkout:
+
+       python extras\win32-portable\prepare_portable.py
+
+
+=> The portable OpenSlides distribution is created as a zip archive in
+   the 'dist' directory of OpenSlides checkout.
+
+
+NOTE: Creating the portable Windows distribution of OpenSlides is not possible
+if Python is installed in 64-bit(!) version.